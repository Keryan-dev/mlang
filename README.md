# The Mlang compiler

[![CI](https://gitlab.inria.fr/verifisc/mlang/badges/master/pipeline.svg)](https://gitlab.inria.fr/verifisc/mlang/-/commits/master)

The M language has been invented by the French Direction Générale des Finances
Publiques (DGFiP), equivalent to the IRS, to transcribe the tax code into machine-readable
instructions. It is a small Domain Specific Language based on variable
declarations and arithmetic operations. This work is based on a retro-engineering
of the syntax and the semantics of M, from the [codebase](https://framagit.org/dgfip/ir-calcul)
released by the DGFiP.

## Disclaimer

<<<<<<< HEAD
There is currently no legal guarantee of any kind about the correctness of the code
produced by the Mlang compiler, or by the results produced by the interpreter of
Mlang. However, authors have been in contact with DGFiP to validate Mlang, and
the system passes all the private DGFiP tests as of Sept. 2020 for the version
of the source files responsible for computing the tax on the 2018 income.
=======
The results obtained by compiling the DGFiP M sources with this compiler are not endorsed by the
DGFiP. Official simulators are available on the [DGFiP's website](https://www.impots.gouv.fr/portail/simulateurs). This project
>>>>>>> 27bdf977

## Installation

Mlang is implemented in OCaml. To manage dependencies,
[install opam](https://opam.ocaml.org/doc/Install.html) and switch to a version
<<<<<<< HEAD
of OCaml that is at least 4.0.9. Then, you can install Mlang's dependencies using
=======
of OCaml that is at least 4.09.1. Then, you can install Mlang's dependencies using
>>>>>>> 27bdf977

    make deps

Next, fetch the source code dependencies of Mlang with

    git submodule update --init --recursive

This will fetch the M source code released by the DGFiP.

<<<<<<< HEAD
You can then use `make build` to build all source files, and other dune commands.
=======
You can then use `make build` to build the compiler.
>>>>>>> 27bdf977

## Usage

As of July 2020, the only reliable feature of the M compiler that consistently
produces results similar to the DGFiP's computation is the interpreter for the
2018 tax campaign sources. To use it, simply launch

```
make interpreter
```

Please read the `interpreter.m_spec` for a walk-through of what happens in this example. You can
compare what happens on the [official simulator](https://www3.impots.gouv.fr/simulateur/calcul_impot/2019/simplifie/index.htm) by entering the exact amounts of the case in the right income codes.
Everything should be the same.

The input variables that you want to use have to be declared beforehand in the `interpreter.m_spec`
file, in the `const` section. If you put a variable in the `saisie` section, you will then be
prompted to input it at interpretation time. You can also change which variables you want the
interpreter to output in the `sortie` section.

<<<<<<< HEAD
If you invoke `make quick_test`, Make will show you the Mlang options is is
using to run a simple test of the Mlang interpreter.

Mlang's run are configured by a specification file (`.m_spec`), see the
[dedicated README](m_specs/README.md) for more details.

For how to produce ready-to-use Python income tax computation
source files for your application, see the
[dedicated README](examples/python/README.md).


## Testing

Mlang is tested using the `FIP` test file format used by the DGFiP to test
their internal tooling. The `--run_test` and `--run_all_tests` options ease
the testing process of the interpreter (with or without optimizations) and
report test errors in a convenient format.

Mlang backends are also tested using the same `FIP` format, see for instance
`examples/python/backend_test`.

When running `--run_all_text`, you can also enable code coverage instrumentation 
with the `--code_coverage` option.
=======
Please refer to the DGFiP's simulator for the meaning of the variables. Important variables are:

* `0AC` and `0AM`, which should be set to 1 for respectively single or married;
* `1AJ` and `1BJ`, salaried income for individuals number 1 and 2;
* `0CF`, the number of dependent persons (children);
* ...

After the evaluation, an interactive prompt let you examine the values of other variables.
>>>>>>> 27bdf977

## Documentation

The OCaml code is self-documented using `ocamldoc` style. You can generate the HTML
documentation using

        make doc

To browse the documentation, just open the file `doc.html` with your browser. Here
is a high-level picture describing the architecture of the compiler:

<center>
<img src="doc/architecture.png" alt="Architecture" height="300"/>
</center>

First, the code is parsed into AST (both for M and M++). Then, the AST are
desugared into M and M++ intermediate representations. BIR stands for Backend
IR, and collects the result of inlining the M code inside M++. OIR is the
Optimization IR, which is a CFG-form of BIR.

## Known Limitations

<<<<<<< HEAD
The code released by the DGFiP is not complete as of September 2020. Indeed,
=======
The code published by the DGFiP on their [Framagit repo](https://framagit.org/dgfip/ir-calcul)
is not complete as of July 2020. Indeed,
>>>>>>> 27bdf977
in order to correctly compute the amount of taxes for a fiscal household, the DGFiP
executes the M program several times, each time changing the values of some variables
to enable or disable parts of the computation.

<<<<<<< HEAD
The DGFiP has not published the source code of this iterative computation. However,
the authors of Mlang have come up with a new DSL called M++, used for describing
the logic of this iterative computation. Currently, the authors have transcribed
the unpublished source code into the `mpp_specs/2018_6_7.mpp` file, which has been tested only
for the computation of taxes for the 2018 income.
=======
However, the authors of Mlang have signed a convention with the DGFiP in order to come and
have a look at the legacy system. They managed to pull and integrate in Mlang all the logic that
was missing for computing the income tax correctly.
>>>>>>> 27bdf977

## Contributions

The project accepts pull requests. There is currently no formalized contribution
guide or centralized discussion place about the project. Please email the authors
if you are interested:

  denis DOT merigoux AT inria DOT fr
  raphael DOT monat AT lip6 DOT fr

Please note that the copyright of this code is owned by Inria; by contributing,
you disclaim all copyright interests in favor of Inria.

<<<<<<< HEAD
Use `make format` before you commit to ensure a uniform style.
=======
Don't forget format to use `make format` before you commit to ensure a uniform style.
>>>>>>> 27bdf977

## Formal semantics

The `formal_semantics` folder contains two separate formalizations for the core of the
M language, that roughly corresponds to the `Mir` internal representation in Mlang.
The reference formalization is the Coq one, in file `semantique.v`. The F* formalization
is a proof of concept. See [the research paper](https://hal.inria.fr/hal-02320347) for
more details.

## License

The compiler is released under the GPL license (version 3).<|MERGE_RESOLUTION|>--- conflicted
+++ resolved
@@ -11,26 +11,17 @@
 
 ## Disclaimer
 
-<<<<<<< HEAD
 There is currently no legal guarantee of any kind about the correctness of the code
 produced by the Mlang compiler, or by the results produced by the interpreter of
 Mlang. However, authors have been in contact with DGFiP to validate Mlang, and
 the system passes all the private DGFiP tests as of Sept. 2020 for the version
 of the source files responsible for computing the tax on the 2018 income.
-=======
-The results obtained by compiling the DGFiP M sources with this compiler are not endorsed by the
-DGFiP. Official simulators are available on the [DGFiP's website](https://www.impots.gouv.fr/portail/simulateurs). This project
->>>>>>> 27bdf977
 
 ## Installation
 
 Mlang is implemented in OCaml. To manage dependencies,
 [install opam](https://opam.ocaml.org/doc/Install.html) and switch to a version
-<<<<<<< HEAD
 of OCaml that is at least 4.0.9. Then, you can install Mlang's dependencies using
-=======
-of OCaml that is at least 4.09.1. Then, you can install Mlang's dependencies using
->>>>>>> 27bdf977
 
     make deps
 
@@ -40,11 +31,7 @@
 
 This will fetch the M source code released by the DGFiP.
 
-<<<<<<< HEAD
-You can then use `make build` to build all source files, and other dune commands.
-=======
 You can then use `make build` to build the compiler.
->>>>>>> 27bdf977
 
 ## Usage
 
@@ -65,9 +52,15 @@
 prompted to input it at interpretation time. You can also change which variables you want the
 interpreter to output in the `sortie` section.
 
-<<<<<<< HEAD
 If you invoke `make quick_test`, Make will show you the Mlang options is is
 using to run a simple test of the Mlang interpreter.
+
+Please refer to the DGFiP's simulator for the meaning of the variables. Important variables are:
+
+* `0AC` and `0AM`, which should be set to 1 for respectively single or married;
+* `1AJ` and `1BJ`, salaried income for individuals number 1 and 2;
+* `0CF`, the number of dependent persons (children);
+* ...
 
 Mlang's run are configured by a specification file (`.m_spec`), see the
 [dedicated README](m_specs/README.md) for more details.
@@ -89,16 +82,6 @@
 
 When running `--run_all_text`, you can also enable code coverage instrumentation 
 with the `--code_coverage` option.
-=======
-Please refer to the DGFiP's simulator for the meaning of the variables. Important variables are:
-
-* `0AC` and `0AM`, which should be set to 1 for respectively single or married;
-* `1AJ` and `1BJ`, salaried income for individuals number 1 and 2;
-* `0CF`, the number of dependent persons (children);
-* ...
-
-After the evaluation, an interactive prompt let you examine the values of other variables.
->>>>>>> 27bdf977
 
 ## Documentation
 
@@ -121,27 +104,16 @@
 
 ## Known Limitations
 
-<<<<<<< HEAD
 The code released by the DGFiP is not complete as of September 2020. Indeed,
-=======
-The code published by the DGFiP on their [Framagit repo](https://framagit.org/dgfip/ir-calcul)
-is not complete as of July 2020. Indeed,
->>>>>>> 27bdf977
 in order to correctly compute the amount of taxes for a fiscal household, the DGFiP
 executes the M program several times, each time changing the values of some variables
 to enable or disable parts of the computation.
 
-<<<<<<< HEAD
 The DGFiP has not published the source code of this iterative computation. However,
 the authors of Mlang have come up with a new DSL called M++, used for describing
 the logic of this iterative computation. Currently, the authors have transcribed
 the unpublished source code into the `mpp_specs/2018_6_7.mpp` file, which has been tested only
 for the computation of taxes for the 2018 income.
-=======
-However, the authors of Mlang have signed a convention with the DGFiP in order to come and
-have a look at the legacy system. They managed to pull and integrate in Mlang all the logic that
-was missing for computing the income tax correctly.
->>>>>>> 27bdf977
 
 ## Contributions
 
@@ -155,11 +127,7 @@
 Please note that the copyright of this code is owned by Inria; by contributing,
 you disclaim all copyright interests in favor of Inria.
 
-<<<<<<< HEAD
-Use `make format` before you commit to ensure a uniform style.
-=======
 Don't forget format to use `make format` before you commit to ensure a uniform style.
->>>>>>> 27bdf977
 
 ## Formal semantics
 
