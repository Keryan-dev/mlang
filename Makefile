--- conflicted
+++ resolved
@@ -50,11 +50,7 @@
 simulateur_simplifie_2018: build
 	dune exec src/main.exe -- --application iliad \
 	 	--display_time --debug --optimize \
-<<<<<<< HEAD
-		--backend Python --output ir_2018_simulateur.py \
-=======
 		--backend python --output ir_2018.py \
->>>>>>> 21260ee8
 		--function_spec specs/simulateur_simplifie_2018.m_spec \
 		$(SOURCE_FILES)
 
