(*
Copyright Inria, contributor: Denis Merigoux <denis.merigoux@inria.fr> (2019)

This software is a computer program whose purpose is to compile and analyze
programs written in the M langage, created by the DGFiP.

This software is governed by the CeCILL-C license under French law and
abiding by the rules of distribution of free software.  You can  use,
modify and/ or redistribute the software under the terms of the CeCILL-C
license as circulated by CEA, CNRS and INRIA at the following URL
http://www.cecill.info.

As a counterpart to the access to the source code and  rights to copy,
modify and redistribute granted by the license, users are provided only
with a limited warranty  and the software's author,  the holder of the
economic rights,  and the successive licensors  have only  limited
liability.

In this respect, the user's attention is drawn to the risks associated
with loading,  using,  modifying and/or developing or reproducing the
software by the user in light of its specific status of free software,
that may mean  that it is complicated to manipulate,  and  that  also
therefore means  that it is reserved for developers  and  experienced
professionals having in-depth computer knowledge. Users are therefore
encouraged to load and test the software's suitability as regards their
requirements in conditions enabling the security of their systems and/or
data to be ensured and,  more generally, to use and operate it in the
same conditions as regards security.

The fact that you are presently reading this means that you have had
knowledge of the CeCILL-C license and that you accept its terms.
*)

open Lexing
open Lexer

(** Entry function for the executable. Returns a negative number in case of error. *)
let driver
    (files: string list)
    (application: string)
    (debug: bool)
    (display_time: bool)
    (dep_graph_file: string)
    (print_cycles: bool)
    (optimize: bool)
    (backend: string)
    (function_spec: string)
    (output: string option)
    (number_of_passes: int)
  =
  Cli.set_all_arg_refs
    files
    application
    debug
    display_time
    dep_graph_file
    print_cycles
    optimize
    backend
    function_spec
    output
    number_of_passes;
  try
    Cli.debug_print "Reading files...";
    let program = ref [] in
    if List.length !Cli.source_files = 0 then
      raise (Errors.ArgumentError "please provide at least one M source file");
    let current_progress, finish = Cli.create_progress_bar "Parsing" in
    List.iter (fun source_file ->
        let (filebuf, input) = if source_file <> "" then
            let input = open_in source_file in
            (Lexing.from_channel input, Some input)
          else if source_file <> "" then
            (Lexing.from_string source_file, None)
          else
            failwith "You have to specify at least one file!"
        in
        current_progress source_file;
        let filebuf = {filebuf with
                       lex_curr_p = { filebuf.lex_curr_p with
                                      pos_fname = Filename.basename source_file
                                    }
                      }
        in
        try
          Parse_utils.current_file := source_file;
          let commands = Parser.source_file token filebuf in
          program := commands::!program
        with
        | Errors.LexingError msg | Errors.ParsingError msg ->
          Cli.error_print msg
        | Parser.Error -> begin
            Cli.error_print
              (Printf.sprintf "Lexer error in file %s at position %s"
                 (!Parse_utils.current_file)
                 (Errors.print_lexer_position filebuf.lex_curr_p));
            begin match input with
              | Some input -> close_in input
              | None -> ()
            end;
            Cmdliner.Term.exit_status (`Ok 2);
          end
      ) !Cli.source_files;
    finish "completed!";
    let application = if !Cli.application = "" then None else Some !Cli.application in
    let program =
      Ast_to_mvg.translate !program application
    in
    Cli.debug_print "Extracting the desired function from the whole program...";
    let mvg_func = Interface.read_function_from_spec program in
    let program = Interface.fit_function program mvg_func in
    Cli.debug_print ("Expanding function definitions...");
    let program = Functions.expand_functions program in
    Cli.debug_print "Typechecking...";
    let typing, program = Typechecker.typecheck program in
    Cli.debug_print "Checking for circular variable definitions...";
    let dep_graph = Dependency.create_dependency_graph program in
    ignore (Dependency.check_for_cycle dep_graph program true);



    let program = if !Cli.optimize then Optimize.optimize program else program in
<<<<<<< HEAD
    Noundef.check program;
=======
    (* Noundef.check program; *)
>>>>>>> 8f9abf2b

    (* Mvg.VariableMap.iter (fun var (ty, bool) ->
     *     if Mvg.VariableMap.mem var program.program_vars then
     *       Cli.debug_print (Format.sprintf "%s -> %s\n" (Ast.unmark var.name) (Mvg.show_typ ty)))
     *   typing.Typechecker.typ_info_var; *)

    begin if String.lowercase_ascii !Cli.backend = "z3" then
<<<<<<< HEAD
        Z3_driver.translate_and_launch_query program dep_graph typing
      else if String.lowercase_ascii !Cli.backend = "specifisc" then begin
        Cli.debug_print "Translating the M program to Specifisc";
        ignore (Mvg_to_specifisc.translate_program program typing)
      end else if String.lowercase_ascii !Cli.backend = "interpreter" then begin
=======
        Z3_driver.translate_and_launch_query program typing
      else if String.lowercase_ascii !Cli.backend = "interpreter" then begin
>>>>>>> 8f9abf2b
        Cli.debug_print "Interpreting the program...";
        let f = Interface.make_function_from_program program !Cli.number_of_passes in
        let results = f (Interface.read_inputs_from_stdin mvg_func) in
        Interface.print_output mvg_func results;
        Interpreter.repl_debugguer results program
      end else if
        String.lowercase_ascii !Cli.backend = "python" ||
        String.lowercase_ascii !Cli.backend = "autograd"
      then begin
        Cli.debug_print "Compiling the program to Python...";
        if !Cli.output_file = "" then
          raise (Errors.ArgumentError "an output file must be defined with --output");
        Mvg_to_python.generate_python_program program !Cli.output_file !Cli.number_of_passes;
        Cli.result_print (Printf.sprintf "Generated Python function from requested set of inputs and outputs, results written to %s" !Cli.output_file)
      end else
        raise (Errors.ArgumentError (Printf.sprintf "unknown backend (%s)" !Cli.backend))
    end
  with
  | Errors.TypeError e ->
    Cli.error_print (Errors.format_typ_error e); Cmdliner.Term.exit_status (`Ok 2)
  | Errors.Unimplemented (msg) ->
    Cli.error_print (Printf.sprintf "unimplemented (%s)"  msg); Cmdliner.Term.exit ~term_err:Cmdliner.Term.exit_status_internal_error (`Ok ())
  | Errors.ArgumentError msg ->
    Cli.error_print (Printf.sprintf "Command line argument error: %s" msg); Cmdliner.Term.exit ~term_err:Cmdliner.Term.exit_status_cli_error (`Ok ())
<<<<<<< HEAD
  | Errors.UnsupportedBySpecifisc msg ->
    Cli.error_print (Printf.sprintf "Unsupported by Specifisc: %s" msg); Cmdliner.Term.exit_status (`Ok 3)
=======
>>>>>>> 8f9abf2b

let main () =
  Cmdliner.Term.exit @@ Cmdliner.Term.eval (Cli.verifisc_t driver, Cli.info)<|MERGE_RESOLUTION|>--- conflicted
+++ resolved
@@ -120,11 +120,7 @@
 
 
     let program = if !Cli.optimize then Optimize.optimize program else program in
-<<<<<<< HEAD
-    Noundef.check program;
-=======
     (* Noundef.check program; *)
->>>>>>> 8f9abf2b
 
     (* Mvg.VariableMap.iter (fun var (ty, bool) ->
      *     if Mvg.VariableMap.mem var program.program_vars then
@@ -132,16 +128,11 @@
      *   typing.Typechecker.typ_info_var; *)
 
     begin if String.lowercase_ascii !Cli.backend = "z3" then
-<<<<<<< HEAD
-        Z3_driver.translate_and_launch_query program dep_graph typing
+        Z3_driver.translate_and_launch_query program typing
       else if String.lowercase_ascii !Cli.backend = "specifisc" then begin
         Cli.debug_print "Translating the M program to Specifisc";
         ignore (Mvg_to_specifisc.translate_program program typing)
       end else if String.lowercase_ascii !Cli.backend = "interpreter" then begin
-=======
-        Z3_driver.translate_and_launch_query program typing
-      else if String.lowercase_ascii !Cli.backend = "interpreter" then begin
->>>>>>> 8f9abf2b
         Cli.debug_print "Interpreting the program...";
         let f = Interface.make_function_from_program program !Cli.number_of_passes in
         let results = f (Interface.read_inputs_from_stdin mvg_func) in
@@ -166,11 +157,8 @@
     Cli.error_print (Printf.sprintf "unimplemented (%s)"  msg); Cmdliner.Term.exit ~term_err:Cmdliner.Term.exit_status_internal_error (`Ok ())
   | Errors.ArgumentError msg ->
     Cli.error_print (Printf.sprintf "Command line argument error: %s" msg); Cmdliner.Term.exit ~term_err:Cmdliner.Term.exit_status_cli_error (`Ok ())
-<<<<<<< HEAD
   | Errors.UnsupportedBySpecifisc msg ->
     Cli.error_print (Printf.sprintf "Unsupported by Specifisc: %s" msg); Cmdliner.Term.exit_status (`Ok 3)
-=======
->>>>>>> 8f9abf2b
 
 let main () =
   Cmdliner.Term.exit @@ Cmdliner.Term.eval (Cli.verifisc_t driver, Cli.info)