--- conflicted
+++ resolved
@@ -295,158 +295,79 @@
 (* FIXME: implement double_liquidation_pvro too? *)
 
 (** Equivalent to IN_traite_double_exit_taxe in DGFiP's codebase *)
-<<<<<<< HEAD
-let compute_program (p : program) (t : Typechecker.typ_info) (inputs : literal VariableMap.t)
-    (npasses : int) : Interpreter.ctx * program =
-  try
-    let deps = Dependency.create_dependency_graph p in
-    let exec_order = Execution_order.get_execution_order p in
-    let update_ctx = update_ctx_var p in
-    let ctx = Interpreter.empty_ctx p t in
-    (* FIXME: or in inputs? *)
-    let montant3WA = get_input_var p inputs "PVSURSI" in
-    let montant3WB = get_input_var p inputs "PVIMPOS" in
-    let montantRWB = get_input_var p inputs "CODRWB" in
-    let ctx, p =
-      match (montant3WB, montantRWB) with
-      | SimpleVar Undefined, SimpleVar Undefined -> (ctx, p)
-      | _ ->
-          let ctx = ctx |> update_ctx "FLAG_EXIT" 1. |> update_ctx "FLAG_3WBNEG" 0. in
-          let ctx, p = compute_double_liquidation3 deps exec_order inputs npasses p ctx in
-          let ctx =
-            match get_ctx_var p ctx "NAPTIR" with
-            | SimpleVar (Float l_Montant) ->
-                let ctx =
-                  if l_Montant < 0. then
-                    ctx |> update_ctx "NAPTIR" (-.l_Montant) |> update_ctx "FLAG_3WBNEG" 1.
-                  else ctx
-                in
-                update_ctx "V_NAPTIR3WB" (fabs l_Montant) ctx
-            | SimpleVar Undefined -> ctx
-            | _ -> assert false
-          in
-          let ctx =
-            if !Cli.year >= 2017 then
-              match get_ctx_var p ctx "IHAUTREVT" with
-              | SimpleVar (Float f) -> update_ctx "V_CHR3WB" f ctx
-              | _ -> ctx
-            else ctx
-          in
-          let ctx =
-            if !Cli.year >= 2018 then
-              match get_ctx_var p ctx "ID11" with
-              | SimpleVar (Float f) -> update_ctx "V_ID113WB" f ctx
-              | _ -> ctx
-            else ctx
-          in
-          (update_ctx "FLAG_EXIT" 0. ctx, p)
-    in
-    let montantRWA = get_ctx_var p ctx "CODRWA" in (* or get_input_var ?*)
-    let ctx, p =
-      match (montant3WA, montantRWA) with
-      | SimpleVar Undefined, SimpleVar Undefined -> (ctx, p)
-      | _ ->
-          let ctx = ctx |> update_ctx "FLAG_3WANEG" 0. |> update_ctx "FLAG_EXIT" 2. in
-          let ctx, p = compute_double_liquidation3 deps exec_order inputs npasses p ctx in
-          let ctx =
-            match get_ctx_var p ctx "NAPTIR" with
-            | SimpleVar (Float l_Montant) ->
-                let ctx =
-                  if l_Montant < 0. then
-                    ctx |> update_ctx "NAPTIR" (-.l_Montant) |> update_ctx "FLAG_3WANEG" 1.
-                  else ctx
-                in
-                update_ctx "V_NAPTIR3WA" (fabs l_Montant) ctx
-            | SimpleVar Undefined -> ctx
-            | _ -> assert false
-          in
-          let ctx =
-            if !Cli.year >= 2017 then
-              match get_ctx_var p ctx "IHAUTREVT" with
-              | SimpleVar (Float f) -> update_ctx "V_CHR3WA" f ctx
-              | _ -> ctx
-            else ctx
-          in
-          let ctx =
-            if !Cli.year >= 2018 then
-              match get_ctx_var p ctx "ID11" with
-              | SimpleVar (Float f) -> update_ctx "V_ID113WA" f ctx
-              | _ -> ctx
-            else ctx
-          in
-          (update_ctx "FLAG_EXIT" 0. ctx, p)
-    in
-    let ctx, p =
-      if !Cli.year >= 2018 then
-        let ctx = update_ctx "FLAG_BAREM" 1.0 ctx in
-        let ctx, p = compute_double_liquidation3 deps exec_order inputs npasses p ctx in
-        let ctx =
-          match get_ctx_var p ctx "RASTXFOYER" with
-          | SimpleVar (Bool _) -> assert false
-          | SimpleVar (Float f) ->
-              Cli.debug_print "double liquidation exit taxe, RASTXFOYER = %f@." f;
-              update_ctx "V_BARTXFOYER" f ctx
-          | _ -> ctx
-        in
-        let ctx =
-          match get_ctx_var p ctx "RASTXDEC1" with
-          | SimpleVar (Bool _) -> assert false
-          | SimpleVar (Float f) ->
-              Cli.debug_print "double liquidation exit taxe, RASTXDEC1 = %f@." f;
-              update_ctx "V_BARTXDEC1" f ctx
-          | _ -> ctx
-        in
-        let ctx =
-          match get_ctx_var p ctx "RASTXDEC2" with
-          | SimpleVar (Bool _) -> assert false
-          | SimpleVar (Float f) ->
-              Cli.debug_print "double liquidation exit taxe, RASTXDEC2 = %f@." f;
-              update_ctx "V_BARTXDEC2" f ctx
-          | _ -> ctx
-        in
-        let ctx =
-          match get_ctx_var p ctx "INDTAZ" with
-          | SimpleVar (Bool _) -> assert false
-          | SimpleVar (Float f) ->
-              Cli.debug_print "double liquidation exit taxe, INDTAZ = %f@." f;
-              update_ctx "V_BARINDTAZ" f ctx
-          | _ -> ctx
-        in
-        let ctx =
-          match get_ctx_var p ctx "IITAZIR" with
-          | SimpleVar (Bool _) -> assert false
-          | SimpleVar (Float f) ->
-              Cli.debug_print "double liquidation exit taxe, IITAZIR = %f@." f;
-              let flag, f = if f < 0. then (1., -.f) else (0., f) in
-              ctx |> update_ctx "FLAG_BARIITANEG" flag |> update_ctx "V_BARIITAZIR" f
-          | _ -> ctx
-        in
-        let ctx =
-          match get_ctx_var p ctx "IRTOTAL" with
-          | SimpleVar (Bool _) -> assert false
-          | SimpleVar (Float f) ->
-              Cli.debug_print "double liquidation exit taxe, IRTOTAL = %f@." f;
-              update_ctx "V_BARIRTOTAL" f ctx
-          | _ -> ctx
-        in
-        (update_ctx "FLAG_BAREM" 0. ctx, p)
-      else (ctx, p)
-    in
-    let ctx, p = compute_double_liquidation3 deps exec_order inputs npasses p ctx in
-    (ctx, p)
-  with Interpreter.RuntimeError (e, ctx) ->
-    if !Interpreter.exit_on_rte then begin
-      Cli.error_print "%a@?" Interpreter.format_runtime_error e;
-      flush_all ();
-      flush_all ();
-      if !Interpreter.repl_debug then Interpreter.repl_debugguer ctx p;
-      exit 1
-    end
-    else raise (Interpreter.RuntimeError (e, ctx))
-=======
 let compute_program (p : program) (utils : Interpreter.evaluation_utilities)
     (inputs : literal VariableMap.t) (npasses : int) : Interpreter.ctx =
   let update_inputs = update_inputs_var p in
+  let montant3WA = get_input_var p inputs "PVSURSI" in
+  let montant3WB = get_input_var p inputs "PVIMPOS" in
+  let montantRWB = get_input_var p inputs "CODRWB" in
+  let inputs, p =
+      match (montant3WB, montantRWB) with
+      | SimpleVar Undefined, SimpleVar Undefined -> (inputs, p)
+      | _ ->
+          let inputs= inputs |> update_inputs "FLAG_EXIT" 1. |> update_inputs "FLAG_3WBNEG" 0. in
+          let ctx, inputs = compute_double_liquidation3 p utils inputs npasses in
+          let inputs =
+            match get_ctx_var p ctx "NAPTIR" with
+            | SimpleVar (Float l_Montant) ->
+                let inputs =
+                  if l_Montant < 0. then
+                    update_inputs "FLAG_3WBNEG" 1. inputs (* FIXME: NAPTIR? *)
+                  else inputs
+                in
+                update_inputs "V_NAPTIR3WB" (fabs l_Montant) inputs
+            | SimpleVar Undefined -> inputs
+            | _ -> assert false
+          in
+          let inputs =
+            if !Cli.year >= 2017 then
+              match get_ctx_var p ctx "IHAUTREVT" with
+              | SimpleVar (Float f) -> update_inputs "V_CHR3WB" f inputs
+              | _ -> inputs
+            else inputs
+          in
+          let inputs =
+            if !Cli.year >= 2018 then
+              match get_ctx_var p ctx "ID11" with
+              | SimpleVar (Float f) -> update_inputs "V_ID113WB" f inputs
+              | _ -> inputs
+            else inputs
+          in
+          (update_inputs "FLAG_EXIT" 0. inputs, p) in
+    let montantRWA = get_input_var p inputs "CODRWA" in (* or get_ctx_var ?!*)
+    let inputs, p =
+      match montant3WA, montantRWA with
+      | SimpleVar Undefined, SimpleVar Undefined -> inputs, p
+      | _ ->
+          let inputs = inputs |> update_inputs "FLAG_3WANEG" 0. |> update_inputs "FLAG_EXIT" 2. in
+          let ctx, inputs = compute_double_liquidation3 p utils inputs npasses in
+          let inputs =
+            match get_ctx_var p ctx "NAPTIR" with
+            | SimpleVar (Float l_Montant) ->
+                let inputs =
+                  if l_Montant < 0. then (* FIXME: NAPTIR? *)
+                    update_inputs "FLAG_3WANEG" 1. inputs
+                  else inputs
+                in
+                update_inputs "V_NAPTIR3WA" (fabs l_Montant) inputs
+            | SimpleVar Undefined -> inputs
+            | _ -> assert false
+          in
+          let inputs =
+            if !Cli.year >= 2017 then
+              match get_ctx_var p ctx "IHAUTREVT" with
+              | SimpleVar (Float f) -> update_inputs "V_CHR3WA" f inputs
+              | _ -> inputs
+            else inputs
+          in
+          let inputs =
+            if !Cli.year >= 2018 then
+              match get_ctx_var p ctx "ID11" with
+              | SimpleVar (Float f) -> update_inputs "V_ID113WA" f inputs
+              | _ -> inputs
+            else inputs
+          in
+          (update_inputs "FLAG_EXIT" 0. inputs, p) in
   let inputs, p =
     if !Cli.year >= 2018 then
       let inputs = update_inputs "FLAG_BAREM" 1.0 inputs in
@@ -504,5 +425,4 @@
     else (inputs, p)
   in
   let ctx, _inputs = compute_double_liquidation3 p utils inputs npasses in
-  ctx
->>>>>>> ec8783b6
+  ctx