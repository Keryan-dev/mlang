(* Copyright (C) 2019 Inria, contributor: Denis Merigoux <denis.merigoux@inria.fr>

   This program is free software: you can redistribute it and/or modify it under the terms of the
   GNU General Public License as published by the Free Software Foundation, either version 3 of the
   License, or (at your option) any later version.

   This program is distributed in the hope that it will be useful, but WITHOUT ANY WARRANTY; without
   even the implied warranty of MERCHANTABILITY or FITNESS FOR A PARTICULAR PURPOSE. See the GNU
   General Public License for more details.

   You should have received a copy of the GNU General Public License along with this program. If
   not, see <https://www.gnu.org/licenses/>. *)

open Lexing
open Mlexer

(** Entry function for the executable. Returns a negative number in case of error. *)
let driver (files : string list) (debug : bool) (display_time : bool) (dep_graph_file : string)
    (print_cycles : bool) (backend : string option) (function_spec : string option)
    (mpp_file : string) (_output : string option) (run_all_tests : string option)
    (run_test : string option) (mpp_function : string) =
  Cli.set_all_arg_refs files debug display_time dep_graph_file print_cycles;
  try
    Cli.debug_print "Reading M files...";
    let m_program = ref [] in
    if List.length !Cli.source_files = 0 then
      Errors.raise_error "please provide at least one M source file";
    let current_progress, finish = Cli.create_progress_bar "Parsing" in
    List.iter
      (fun source_file ->
        let filebuf, input =
          if source_file <> "" then
            let input = open_in source_file in
            (Lexing.from_channel input, Some input)
          else if source_file <> "" then (Lexing.from_string source_file, None)
          else failwith "You have to specify at least one file!"
        in
        current_progress source_file;
        let filebuf =
          { filebuf with lex_curr_p = { filebuf.lex_curr_p with pos_fname = source_file } }
        in
        try
          let commands = Mparser.source_file token filebuf in
          m_program := commands :: !m_program
        with Mparser.Error ->
          begin
            match input with
            | Some input -> close_in input
            | None -> ()
          end;
          Errors.raise_spanned_error "M syntax error"
            (Parse_utils.mk_position (filebuf.lex_start_p, filebuf.lex_curr_p)))
      !Cli.source_files;
    finish "completed!";
    let application = Some "iliad" in
    Cli.debug_print "Elaborating...";
    let m_program = Mast_to_mvg.translate !m_program application in
    let full_m_program = Mir_interface.to_full_program m_program in
    let full_m_program = Mir_typechecker.expand_functions full_m_program in
    Cli.debug_print "Typechecking...";
    let full_m_program = Mir_typechecker.typecheck full_m_program in
    Cli.debug_print "Checking for circular variable definitions...";
    ignore
      (Mir_dependency_graph.check_for_cycle full_m_program.dep_graph full_m_program.program true);
    let mpp = Mpp_frontend.process mpp_file full_m_program in
    let m_program = Mir_interface.reset_all_outputs full_m_program.program in
    let full_m_program = Mir_interface.to_full_program m_program in
    Cli.debug_print "Creating combined program suitable for execution...";
    let combined_program = Mpp_ir_to_bir.create_combined_program full_m_program mpp mpp_function in
    if run_all_tests <> None then
      let tests : string = match run_all_tests with Some s -> s | _ -> assert false in
      Test_interpreter.check_all_tests combined_program full_m_program.execution_order tests
    else if run_test <> None then begin
      Bir_interpreter.repl_debug := true;
      let test : string = match run_test with Some s -> s | _ -> assert false in
      Test_interpreter.check_test combined_program full_m_program.execution_order test;
      Cli.result_print "Test passed!"
    end
    else begin
      Cli.debug_print "Extracting the desired function from the whole program...";
      let spec_file =
        match function_spec with
        | None ->
            Errors.raise_error "function specification file is not specified using --function_spec"
        | Some f -> f
      in
<<<<<<< HEAD
      if String.lowercase_ascii !Cli.backend = "interpreter" then begin
        Cli.debug_print "Interpreting the program...";
        let f = Mir_interface.make_function_from_program full_m_program in
        let results = f (Mir_interface.read_inputs_from_stdin mvg_func) in
        Mir_interface.print_output mvg_func results;
        Bir_interpreter.repl_debugguer results full_m_program.program
      end
      else if
        String.lowercase_ascii !Cli.backend = "python"
        || String.lowercase_ascii !Cli.backend = "autograd"
      then begin
        Cli.debug_print "Compiling the program to Python...";
        if !Cli.output_file = "" then
          Errors.raise_error "an output file must be defined with --output";
        Bir_to_python.generate_python_program combined_program !Cli.output_file;
        Cli.result_print
          "Generated Python function from requested set of inputs and outputs, results written to %s\n"
          !Cli.output_file
      end
      else if String.lowercase_ascii !Cli.backend = "java" then begin
        Cli.debug_print "Compiling the program to Java...";
        if !Cli.output_file = "" then
          Errors.raise_error "an output file must be defined with --output";
        Bir_to_java.generate_java_program full_m_program.program full_m_program.dep_graph
          !Cli.output_file;
        Cli.result_print
          "Generated Java function from requested set of inputs and outputs, results written to %s\n"
          !Cli.output_file
      end
      else if String.lowercase_ascii !Cli.backend = "clojure" then begin
        Cli.debug_print "Compiling the program to Clojure...";
        if !Cli.output_file = "" then
          Errors.raise_error "an output file must be defined with --output";
        Bir_to_clojure.generate_clj_program full_m_program.program full_m_program.dep_graph
          !Cli.output_file;
        Cli.result_print
          "Generated Clojure function from requested set of inputs and outputs, results written to \
           %s\n"
          !Cli.output_file
      end
      else Errors.raise_error (Format.asprintf "unknown backend %s" !Cli.backend)
=======
      let function_spec = Bir_interface.read_function_from_spec combined_program spec_file in
      let combined_program =
        Bir_interface.adapt_program_to_function combined_program function_spec
      in
      let old_inst_count = Bir.count_instructions combined_program in
      Cli.debug_print "Removing dead code...";
      let combined_program = Bir_optimizations.dead_code_elimination combined_program in
      Cli.debug_print "Instruction count: %d -> %d" old_inst_count
        (Bir.count_instructions combined_program);
      match backend with
      | Some backend ->
          if String.lowercase_ascii backend = "interpreter" then begin
            Cli.debug_print "Interpreting the program...";
            let inputs = Bir_interface.read_inputs_from_stdin function_spec in
            let end_ctx =
              Bir_interpreter.evaluate_program combined_program inputs
                (Bir_interpreter.empty_ctx combined_program.mir_program)
            in
            Bir_interface.print_output function_spec end_ctx
          end
          else Errors.raise_error (Format.asprintf "Unknown backend: %s" backend)
      | None -> Errors.raise_error "No backend specified!"
      (* if String.lowercase_ascii !Cli.backend = "python" || String.lowercase_ascii !Cli.backend =
         "autograd" then begin Cli.debug_print "Compiling the program to Python..."; if
         !Cli.output_file = "" then Errors.raise_error "an output file must be defined with
         --output"; Bir_to_python.generate_python_program full_m_program.program
         full_m_program.dep_graph !Cli.output_file; Cli.result_print "Generated Python function from
         requested set of inputs and outputs, results written to %s\n" !Cli.output_file end else if
         String.lowercase_ascii !Cli.backend = "java" then begin Cli.debug_print "Compiling the
         program to Java..."; if !Cli.output_file = "" then Errors.raise_error "an output file must
         be defined with --output"; Bir_to_java.generate_java_program full_m_program.program
         full_m_program.dep_graph !Cli.output_file; Cli.result_print "Generated Java function from
         requested set of inputs and outputs, results written to %s\n" !Cli.output_file end else if
         String.lowercase_ascii !Cli.backend = "clojure" then begin Cli.debug_print "Compiling the
         program to Clojure..."; if !Cli.output_file = "" then Errors.raise_error "an output file
         must be defined with --output"; Bir_to_clojure.generate_clj_program full_m_program.program
         full_m_program.dep_graph !Cli.output_file; Cli.result_print "Generated Clojure function
         from requested set of inputs and outputs, results written to \ %s\n" !Cli.output_file end
         else Errors.raise_error (Format.asprintf "unknown backend %s" !Cli.backend) *)
>>>>>>> 806ee124
    end
  with Errors.StructuredError (msg, pos, kont) ->
    Cli.error_print "%a\n" Errors.format_structured_error (msg, pos);
    (match kont with None -> () | Some kont -> kont ());
    exit (-1)

let main () = Cmdliner.Term.exit @@ Cmdliner.Term.eval (Cli.mlang_t driver, Cli.info)<|MERGE_RESOLUTION|>--- conflicted
+++ resolved
@@ -84,49 +84,6 @@
             Errors.raise_error "function specification file is not specified using --function_spec"
         | Some f -> f
       in
-<<<<<<< HEAD
-      if String.lowercase_ascii !Cli.backend = "interpreter" then begin
-        Cli.debug_print "Interpreting the program...";
-        let f = Mir_interface.make_function_from_program full_m_program in
-        let results = f (Mir_interface.read_inputs_from_stdin mvg_func) in
-        Mir_interface.print_output mvg_func results;
-        Bir_interpreter.repl_debugguer results full_m_program.program
-      end
-      else if
-        String.lowercase_ascii !Cli.backend = "python"
-        || String.lowercase_ascii !Cli.backend = "autograd"
-      then begin
-        Cli.debug_print "Compiling the program to Python...";
-        if !Cli.output_file = "" then
-          Errors.raise_error "an output file must be defined with --output";
-        Bir_to_python.generate_python_program combined_program !Cli.output_file;
-        Cli.result_print
-          "Generated Python function from requested set of inputs and outputs, results written to %s\n"
-          !Cli.output_file
-      end
-      else if String.lowercase_ascii !Cli.backend = "java" then begin
-        Cli.debug_print "Compiling the program to Java...";
-        if !Cli.output_file = "" then
-          Errors.raise_error "an output file must be defined with --output";
-        Bir_to_java.generate_java_program full_m_program.program full_m_program.dep_graph
-          !Cli.output_file;
-        Cli.result_print
-          "Generated Java function from requested set of inputs and outputs, results written to %s\n"
-          !Cli.output_file
-      end
-      else if String.lowercase_ascii !Cli.backend = "clojure" then begin
-        Cli.debug_print "Compiling the program to Clojure...";
-        if !Cli.output_file = "" then
-          Errors.raise_error "an output file must be defined with --output";
-        Bir_to_clojure.generate_clj_program full_m_program.program full_m_program.dep_graph
-          !Cli.output_file;
-        Cli.result_print
-          "Generated Clojure function from requested set of inputs and outputs, results written to \
-           %s\n"
-          !Cli.output_file
-      end
-      else Errors.raise_error (Format.asprintf "unknown backend %s" !Cli.backend)
-=======
       let function_spec = Bir_interface.read_function_from_spec combined_program spec_file in
       let combined_program =
         Bir_interface.adapt_program_to_function combined_program function_spec
@@ -147,6 +104,12 @@
             in
             Bir_interface.print_output function_spec end_ctx
           end
+          else if String.lowercase_ascii backend = "python" then begin
+              Cli.debug_print "Compiling the codebase to Python...";
+              if !Cli.output_file = "" then Errors.raise_error "an output file must be defined with --output";
+              Bir_to_python.generate_python_program combined_program !Cli.output_file;
+              Cli.debug_print "Result written to %s\n" !Cli.output_file
+            end
           else Errors.raise_error (Format.asprintf "Unknown backend: %s" backend)
       | None -> Errors.raise_error "No backend specified!"
       (* if String.lowercase_ascii !Cli.backend = "python" || String.lowercase_ascii !Cli.backend =
@@ -166,7 +129,6 @@
          full_m_program.dep_graph !Cli.output_file; Cli.result_print "Generated Clojure function
          from requested set of inputs and outputs, results written to \ %s\n" !Cli.output_file end
          else Errors.raise_error (Format.asprintf "unknown backend %s" !Cli.backend) *)
->>>>>>> 806ee124
     end
   with Errors.StructuredError (msg, pos, kont) ->
     Cli.error_print "%a\n" Errors.format_structured_error (msg, pos);
