--- conflicted
+++ resolved
@@ -115,40 +115,6 @@
       let program = if !Cli.optimize then Optimization.optimize program else program in
       (* Noundef.check program; *)
 
-<<<<<<< HEAD
-      begin if String.lowercase_ascii !Cli.backend = "z3" then
-          Z3_driver.translate_and_launch_query program typing
-        else if String.lowercase_ascii !Cli.backend = "specifisc" then begin
-          Cli.debug_print "Translating the M program to Verifisc";
-          let program = Mvg_to_verifisc.translate_program program typing in
-          Cli.debug_print "Typechecking the Verifisc program";
-          Verifisc.Typechecker.typecheck program;
-          let program = Verifisc.Ast_to_ir.translate_program program in
-          Cli.debug_print "Optimizing the Verifisc program";
-          let nb_before = Verifisc.Ir.nb_commands program in
-          let program = Verifisc.Optimization.optimize program in
-          let nb_after = Verifisc.Ir.nb_commands program in
-          Cli.debug_print (Printf.sprintf "Number of commands decreased from %d to %d!" nb_before nb_after);
-          ()
-        end else if String.lowercase_ascii !Cli.backend = "interpreter" then begin
-          Cli.debug_print "Interpreting the program...";
-          let f = Interface.make_function_from_program program !Cli.number_of_passes in
-          let results = f (Interface.read_inputs_from_stdin mvg_func) in
-          Interface.print_output mvg_func results;
-          Interpreter.repl_debugguer results program
-        end else if
-          String.lowercase_ascii !Cli.backend = "python" ||
-          String.lowercase_ascii !Cli.backend = "autograd"
-        then begin
-          Cli.debug_print "Compiling the program to Python...";
-          if !Cli.output_file = "" then
-            raise (Errors.ArgumentError "an output file must be defined with --output");
-          Mvg_to_python.generate_python_program program !Cli.output_file !Cli.number_of_passes;
-          Cli.result_print (Printf.sprintf "Generated Python function from requested set of inputs and outputs, results written to %s" !Cli.output_file)
-        end else
-          raise (Errors.ArgumentError (Printf.sprintf "unknown backend (%s)" !Cli.backend))
-      end
-=======
 
     let program = if !Cli.optimize then Optimization.optimize program else program in
     (* Noundef.check program; *)
@@ -196,7 +162,6 @@
       end else
         raise (Errors.ArgumentError (Printf.sprintf "unknown backend (%s)" !Cli.backend))
     end
->>>>>>> 5dd7d2b4
   with
   | Errors.TypeError e ->
     Cli.error_print (Errors.format_typ_error e); Cmdliner.Term.exit_status (`Ok 2)
