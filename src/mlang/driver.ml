(* Copyright (C) 2019 Inria, contributor: Denis Merigoux <denis.merigoux@inria.fr>

   This program is free software: you can redistribute it and/or modify it under the terms of the
   GNU General Public License as published by the Free Software Foundation, either version 3 of the
   License, or (at your option) any later version.

   This program is distributed in the hope that it will be useful, but WITHOUT ANY WARRANTY; without
   even the implied warranty of MERCHANTABILITY or FITNESS FOR A PARTICULAR PURPOSE. See the GNU
   General Public License for more details.

   You should have received a copy of the GNU General Public License along with this program. If
   not, see <https://www.gnu.org/licenses/>. *)

open Lexing
open Mlexer

(** Entry function for the executable. Returns a negative number in case of error. *)
let driver (files : string list) (debug : bool) (var_info_debug : string list) (display_time : bool)
    (dep_graph_file : string) (print_cycles : bool) (backend : string option)
    (function_spec : string option) (mpp_file : string) (output : string option)
    (run_all_tests : string option) (run_test : string option) (mpp_function : string)
    (optimize : bool) (optimize_unsafe_float : bool) (code_coverage : bool)
    (precision : string option) (test_error_margin : float option) (m_clean_calls : bool) =
  Cli.set_all_arg_refs files debug var_info_debug display_time dep_graph_file print_cycles output
    optimize_unsafe_float m_clean_calls;
  try
    Cli.debug_print "Reading M files...";
    let m_program = ref [] in
    if List.length !Cli.source_files = 0 then
      Errors.raise_error "please provide at least one M source file";
    let current_progress, finish = Cli.create_progress_bar "Parsing" in
    List.iter
      (fun source_file ->
        let filebuf, input =
          if source_file <> "" then
            let input = open_in source_file in
            (Lexing.from_channel input, Some input)
          else if source_file <> "" then (Lexing.from_string source_file, None)
          else failwith "You have to specify at least one file!"
        in
        current_progress source_file;
        let filebuf =
          { filebuf with lex_curr_p = { filebuf.lex_curr_p with pos_fname = source_file } }
        in
        try
          let commands = Mparser.source_file token filebuf in
          m_program := commands :: !m_program
        with Mparser.Error ->
          begin
            match input with
            | Some input -> close_in input
            | None -> ()
          end;
          Errors.raise_spanned_error "M syntax error"
            (Parse_utils.mk_position (filebuf.lex_start_p, filebuf.lex_curr_p)))
      !Cli.source_files;
    finish "completed!";
    Cli.debug_print "Elaborating...";
    let m_program = Mast_to_mvg.translate !m_program in
    let full_m_program = Mir_interface.to_full_program m_program in
    let full_m_program = Mir_typechecker.expand_functions full_m_program in
    Cli.debug_print "Typechecking...";
    let full_m_program = Mir_typechecker.typecheck full_m_program in
    Cli.debug_print "Checking for circular variable definitions...";
    ignore
      (Mir_dependency_graph.check_for_cycle full_m_program.dep_graph full_m_program.program true);
    let mpp = Mpp_frontend.process mpp_file full_m_program in
    let m_program = Mir_interface.reset_all_outputs full_m_program.program in
    let full_m_program = Mir_interface.to_full_program m_program in
    Cli.debug_print "Creating combined program suitable for execution...";
    let combined_program = Mpp_ir_to_bir.create_combined_program full_m_program mpp mpp_function in
    let value_sort =
      let precision = Option.get precision in
      if precision = "double" then Bir_interpreter.RegularFloat
      else
        let mpfr_regex = Re.Pcre.regexp "^mpfr(\\d+)$" in
        if Re.Pcre.pmatch ~rex:mpfr_regex precision then
          let mpfr_prec = Re.Pcre.get_substring (Re.Pcre.exec ~rex:mpfr_regex precision) 1 in
          Bir_interpreter.MPFR (int_of_string mpfr_prec)
        else if precision = "interval" then Bir_interpreter.Interval
        else
          let bigint_regex = Re.Pcre.regexp "^fixed(\\d+)$" in
          if Re.Pcre.pmatch ~rex:bigint_regex precision then
            let fixpoint_prec =
              Re.Pcre.get_substring (Re.Pcre.exec ~rex:bigint_regex precision) 1
            in
            Bir_interpreter.BigInt (int_of_string fixpoint_prec)
          else if precision = "mpq" then Bir_interpreter.Rational
          else Errors.raise_error (Format.asprintf "Unkown precision option: %s" precision)
    in
    if run_all_tests <> None then begin
      if code_coverage && optimize then
        Errors.raise_error
          "Code coverage and program optimizations cannot be enabled together when running a test \
           suite, check your command-line options";
      let tests : string = match run_all_tests with Some s -> s | _ -> assert false in
      Test_interpreter.check_all_tests combined_program tests optimize code_coverage value_sort
        (Option.get test_error_margin)
    end
    else if run_test <> None then begin
      Bir_interpreter.repl_debug := true;
      if code_coverage then
        Cli.warning_print "The code coverage flag is ignored when running a single test";
      let test : string = match run_test with Some s -> s | _ -> assert false in
      ignore
        (Test_interpreter.check_test combined_program test optimize false value_sort
           (Option.get test_error_margin));
      Cli.result_print "Test passed!"
    end
    else begin
      Cli.debug_print "Extracting the desired function from the whole program...";
      let spec_file =
        match function_spec with
        | None ->
            Errors.raise_error "function specification file is not specified using --function_spec"
        | Some f -> f
      in
      let function_spec = Bir_interface.read_function_from_spec combined_program spec_file in
      let combined_program, _ =
        Bir_interface.adapt_program_to_function combined_program function_spec
      in
      let combined_program =
        if optimize then begin
          Cli.debug_print "Translating to CFG form for optimizations...";
          let oir_program = Bir_to_oir.bir_program_to_oir combined_program in
          Cli.debug_print "Optimizing...";
          let oir_program = Oir_optimizations.optimize oir_program in
          Cli.debug_print "Translating back to AST...";
          let combined_program = Bir_to_oir.oir_program_to_bir oir_program in
          combined_program
        end
        else combined_program
      in
      match backend with
      | Some backend ->
          if String.lowercase_ascii backend = "interpreter" then begin
            Cli.debug_print "Interpreting the program...";
            let inputs = Bir_interface.read_inputs_from_stdin function_spec in
            let print_output =
              Bir_interpreter.evaluate_program function_spec combined_program inputs 0 value_sort
            in
            print_output ()
          end
          else if String.lowercase_ascii backend = "python" then begin
            Cli.debug_print "Compiling the codebase to Python...";
            if !Cli.output_file = "" then
              Errors.raise_error "an output file must be defined with --output";
            Bir_to_python.generate_python_program combined_program function_spec !Cli.output_file;
            Cli.debug_print "Result written to %s" !Cli.output_file
          end
          else if String.lowercase_ascii backend = "c" then begin
            Cli.debug_print "Compiling the codebase to C...";
            if !Cli.output_file = "" then
              Errors.raise_error "an output file must be defined with --output";
            Bir_to_c.generate_c_program combined_program function_spec !Cli.output_file;
            Cli.debug_print "Result written to %s" !Cli.output_file
          end
<<<<<<< HEAD
          else if String.lowercase_ascii backend = "java" then begin
            Cli.debug_print "Compiling codebase to Java...";
            if !Cli.output_file = "" then
              Errors.raise_error "an output file must be defined with --output";
            Bir_to_java.generate_java_program combined_program function_spec !Cli.output_file;
=======
          else if String.lowercase_ascii backend = "dgfip_c" then begin
            Cli.debug_print "Compiling the codebase to DGFiP C...";
            if !Cli.output_file = "" then
              Errors.raise_error "an output file must be defined with --output";
            Bir_to_dgfip_c.generate_c_program combined_program function_spec !Cli.output_file;
>>>>>>> d6295074
            Cli.debug_print "Result written to %s" !Cli.output_file
          end
          else Errors.raise_error (Format.asprintf "Unknown backend: %s" backend)
      | None -> Errors.raise_error "No backend specified!"
    end
  with Errors.StructuredError (msg, pos, kont) ->
    Cli.error_print "Error: %a" Errors.format_structured_error (msg, pos);
    (match kont with None -> () | Some kont -> kont ());
    exit (-1)

let main () = Cmdliner.Term.exit @@ Cmdliner.Term.eval (Cli.mlang_t driver, Cli.info)<|MERGE_RESOLUTION|>--- conflicted
+++ resolved
@@ -155,19 +155,17 @@
             Bir_to_c.generate_c_program combined_program function_spec !Cli.output_file;
             Cli.debug_print "Result written to %s" !Cli.output_file
           end
-<<<<<<< HEAD
           else if String.lowercase_ascii backend = "java" then begin
             Cli.debug_print "Compiling codebase to Java...";
             if !Cli.output_file = "" then
               Errors.raise_error "an output file must be defined with --output";
-            Bir_to_java.generate_java_program combined_program function_spec !Cli.output_file;
-=======
+            Bir_to_java.generate_java_program combined_program function_spec !Cli.output_file
+          end
           else if String.lowercase_ascii backend = "dgfip_c" then begin
             Cli.debug_print "Compiling the codebase to DGFiP C...";
             if !Cli.output_file = "" then
               Errors.raise_error "an output file must be defined with --output";
             Bir_to_dgfip_c.generate_c_program combined_program function_spec !Cli.output_file;
->>>>>>> d6295074
             Cli.debug_print "Result written to %s" !Cli.output_file
           end
           else Errors.raise_error (Format.asprintf "Unknown backend: %s" backend)
