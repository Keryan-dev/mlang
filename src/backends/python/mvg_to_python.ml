--- conflicted
+++ resolved
@@ -312,16 +312,13 @@
       )
   in
   Printf.fprintf oc "# -*- coding: utf-8 -*-\n\n";
-<<<<<<< HEAD
-  Printf.fprintf oc "from math import floor\n\n";
-  Printf.fprintf oc "l = dict()\n\n";
-=======
   if autograd () then
     Printf.fprintf oc "import numpy as np\n\n"
   else
     Printf.fprintf oc "from math import floor\n\n";
   Printf.fprintf oc "%s\n\n" undefined_class_prelude;
->>>>>>> 21260ee8
+  Printf.fprintf oc "from math import floor\n\n";
+  Printf.fprintf oc "l = dict()\n\n";
   Printf.fprintf oc "%s\n"
     (String.concat
        "\n"
@@ -365,7 +362,7 @@
         (VariableMap.bindings program.program_vars)
     )
   in
-  Printf.fprintf oc "\t# The following two lines help us keep all previously defined variable bindings\n\tglobal l\n\tl = locals()\n";
+  Printf.fprintf oc "    # The following two lines help us keep all previously defined variable bindings\n    global l\n    l = locals()\n";
   begin if List.length returned_variables = 1 then
       Printf.fprintf oc "    return %s\n\n" (generate_variable (List.hd returned_variables))
     else begin
